--- conflicted
+++ resolved
@@ -12,15 +12,9 @@
     "multicast-dns-service-types": "1.1.0"
   },
   "devDependencies": {
-<<<<<<< HEAD
-    "after-all": "2.0.2",
-    "standard": "6.0.8",
-    "tape": "4.5.1"
-=======
     "after-all": "^2.0.2",
     "standard": "^7.0.1",
     "tape": "^4.5.1"
->>>>>>> 31d080ce
   },
   "scripts": {
     "test": "standard && tape test/*.js"
