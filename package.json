{
  "name": "bonjour",
  "version": "3.5.0",
  "description": "A Bonjour/Zeroconf implementation in pure JavaScript",
  "main": "index.js",
  "dependencies": {
<<<<<<< HEAD
    "array-flatten": "2.1.0",
    "deep-equal": "1.0.1",
    "dns-equal": "1.0.0",
    "dns-txt": "2.0.2",
    "multicast-dns": "6.0.1",
    "multicast-dns-service-types": "1.1.0"
=======
    "array-flatten": "^2.1.0",
    "deep-equal": "^1.0.1",
    "dns-equal": "^1.0.0",
    "dns-txt": "^2.0.2",
    "multicast-dns": "^6.1.1",
    "multicast-dns-service-types": "^1.1.0"
>>>>>>> 3282be4b
  },
  "devDependencies": {
    "after-all": "^2.0.2",
    "standard": "^7.0.1",
    "tape": "^4.5.1"
  },
  "scripts": {
    "test": "standard && tape test/*.js"
  },
  "repository": {
    "type": "git",
    "url": "https://github.com/watson/bonjour.git"
  },
  "keywords": [
    "bonjour",
    "zeroconf",
    "zero",
    "configuration",
    "mdns",
    "dns",
    "service",
    "discovery",
    "multicast",
    "broadcast",
    "dns-sd"
  ],
  "author": "Thomas Watson Steen <w@tson.dk> (https://twitter.com/wa7son)",
  "license": "MIT",
  "bugs": {
    "url": "https://github.com/watson/bonjour/issues"
  },
  "homepage": "https://github.com/watson/bonjour",
  "coordinates": [
    55.68250900965318,
    12.586377442991648
  ]
}<|MERGE_RESOLUTION|>--- conflicted
+++ resolved
@@ -4,21 +4,12 @@
   "description": "A Bonjour/Zeroconf implementation in pure JavaScript",
   "main": "index.js",
   "dependencies": {
-<<<<<<< HEAD
-    "array-flatten": "2.1.0",
-    "deep-equal": "1.0.1",
-    "dns-equal": "1.0.0",
-    "dns-txt": "2.0.2",
-    "multicast-dns": "6.0.1",
-    "multicast-dns-service-types": "1.1.0"
-=======
     "array-flatten": "^2.1.0",
     "deep-equal": "^1.0.1",
     "dns-equal": "^1.0.0",
     "dns-txt": "^2.0.2",
     "multicast-dns": "^6.1.1",
     "multicast-dns-service-types": "^1.1.0"
->>>>>>> 3282be4b
   },
   "devDependencies": {
     "after-all": "^2.0.2",
