--- conflicted
+++ resolved
@@ -87,11 +87,7 @@
     })
   }
 
-<<<<<<< HEAD
-  this._onresponse = function (packet, mdnsRinfo) {
-=======
   this._onresponse = function (packet, rinfo) {
->>>>>>> 31d080ce
     if (self._wildcard) {
       packet.answers.forEach(function (answer) {
         if (answer.type !== 'PTR' || nameInMap(answer.map) || answer.name in nameMap) return
@@ -104,12 +100,8 @@
       // unregister all services shutting down
       goodbyes(name, packet).forEach(self._removeService.bind(self))
 
-<<<<<<< HEAD
-      var matches = buildServicesFor(name, packet, self._txt, mdnsRinfo)
-=======
       // register all new services
       var matches = buildServicesFor(name, packet, self._txt, rinfo)
->>>>>>> 31d080ce
       if (matches.length === 0) return
 
       matches.forEach(function (service) {
@@ -196,11 +188,7 @@
     })
 }
 
-<<<<<<< HEAD
-function buildServicesFor (name, packet, txt, mdnsRinfo) {
-=======
 function buildServicesFor (name, packet, txt, referer) {
->>>>>>> 31d080ce
   var records = packet.answers.concat(packet.additionals).filter(function (rr) {
     return rr.ttl > 0 // ignore goodbye messages
   })
@@ -227,11 +215,7 @@
             service.name = name
             service.fqdn = rr.name
             service.host = rr.data.target
-<<<<<<< HEAD
-            service.mdnsRinfo = mdnsRinfo
-=======
             service.referer = referer
->>>>>>> 31d080ce
             service.port = rr.data.port
             service.type = types.name
             service.protocol = types.protocol
